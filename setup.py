--- conflicted
+++ resolved
@@ -30,20 +30,12 @@
         'pandas>=1.1.0',
         'nibabel>=3.2.0',
         'nilearn>=0.5.0',
-<<<<<<< HEAD
-        'natsort',
-        'scipy',
-        'scikit-learn',
-        'matplotlib',
-        'jinja2',
-        'load_confounds'
-=======
         'natsort>=7.1.1',
         'scipy>=1.5.0',
         'scikit-learn>=0.24.1',
         'matplotlib>=3.3.0',
-        'jinja2>=2.11.3'
->>>>>>> 9f22763c
+        'jinja2>=2.11.3',
+        'load_confounds'
     ],
     tests_require=test_deps,
     extras_require=extras,
